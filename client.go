--- conflicted
+++ resolved
@@ -188,7 +188,8 @@
 		// New GCM XMPP client created and connected.
 		if firstRun {
 			l.Info("gcm xmpp client created")
-<<<<<<< HEAD
+			firstRun = false
+
 			// Wait just a tick to ensure Listen got called - without this there's probably an edge-case where if the
 			// threading happens exactly wrong you can create a client, return it, and push out a send before you start
 			// listening for its response and therefore you miss the response.  Given network latency that would probably
@@ -196,9 +197,6 @@
 			// called) reliably pass.
 			time.Sleep(time.Millisecond)
 			clientIsConnected <- true
-=======
-			firstRun = false
->>>>>>> 7ba237ae
 		} else {
 			// Replace the active client.
 			c.Lock()
